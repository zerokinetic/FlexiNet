<<<<<<< HEAD
import supabase from './supabaseClient.js'

// Insert data
const insertData = async () => {
  const { data, error } = await supabase
    .from('users')
    .insert([{ name: 'Heman', email: 'heman@example.com' }])

  if (error) console.error(error)
  else console.log('Inserted:', data)
}

// Fetch data
const fetchData = async () => {
  const { data, error } = await supabase
    .from('users')
    .select('*')


  if (error) console.error(error)
  else console.log('Fetched:', data)
}

insertData().then(fetchData)

const signUpUser = async () => {
    const { data, error } = await supabase.auth.signUp({
      email: 'user@example.com',
      password: 'password123'
    })
  
    if (error) console.error(error)
    else console.log('Signed up:', data)
  }
  
  signUpUser()
  

=======
>>>>>>> 97d2eb38
import express from 'express'
import supabase from './supabaseClient.js'

const app = express()
const PORT = process.env.PORT || 3000

// Middleware
app.use(express.json())

// Routes
app.get('/users', async (req, res) => {
  try {
    const { data, error } = await supabase.from('users').select('*')
    if (error) {
      console.error('Database error:', error)
      return res.status(500).json({ error: error.message })
    }
    res.json(data)
  } catch (err) {
    console.error('Server error:', err)
    res.status(500).json({ error: 'Internal server error' })
  }
})

// Health check endpoint
app.get('/health', (req, res) => {
  res.json({ status: 'OK', timestamp: new Date().toISOString() })
})

// Start server
app.listen(PORT, () => {
  console.log(`🚀 Server running on http://localhost:${PORT}`)
})<|MERGE_RESOLUTION|>--- conflicted
+++ resolved
@@ -1,44 +1,3 @@
-<<<<<<< HEAD
-import supabase from './supabaseClient.js'
-
-// Insert data
-const insertData = async () => {
-  const { data, error } = await supabase
-    .from('users')
-    .insert([{ name: 'Heman', email: 'heman@example.com' }])
-
-  if (error) console.error(error)
-  else console.log('Inserted:', data)
-}
-
-// Fetch data
-const fetchData = async () => {
-  const { data, error } = await supabase
-    .from('users')
-    .select('*')
-
-
-  if (error) console.error(error)
-  else console.log('Fetched:', data)
-}
-
-insertData().then(fetchData)
-
-const signUpUser = async () => {
-    const { data, error } = await supabase.auth.signUp({
-      email: 'user@example.com',
-      password: 'password123'
-    })
-  
-    if (error) console.error(error)
-    else console.log('Signed up:', data)
-  }
-  
-  signUpUser()
-  
-
-=======
->>>>>>> 97d2eb38
 import express from 'express'
 import supabase from './supabaseClient.js'
 
